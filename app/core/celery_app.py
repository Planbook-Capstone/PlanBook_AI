"""
Celery Application Configuration for PlanBookAI
Cấu hình Celery chuẩn chỉnh với Redis broker và auto-discovery tasks
"""

import os
import sys
from celery import Celery
from kombu import Queue

# Add project root to Python path for imports
project_root = os.path.dirname(
    os.path.dirname(os.path.dirname(os.path.abspath(__file__)))
)
if project_root not in sys.path:
    sys.path.insert(0, project_root)

from app.core.config import settings

# Tạo Celery instance
celery_app = Celery("planbook_ai")

# Debug logging
import logging
logger = logging.getLogger(__name__)
logger.info(f"🔧 Celery app created with broker: {settings.CELERY_BROKER_URL}")
logger.info(f"🔧 Celery result backend: {settings.CELERY_RESULT_BACKEND}")

# Cấu hình Celery từ settings
celery_app.conf.update(
    # Broker và Result Backend
    broker_url=settings.CELERY_BROKER_URL,
    result_backend=settings.CELERY_RESULT_BACKEND,
    # Serialization
    task_serializer=settings.CELERY_TASK_SERIALIZER,
    result_serializer=settings.CELERY_RESULT_SERIALIZER,
    accept_content=settings.CELERY_ACCEPT_CONTENT,
    # Timezone
    timezone=settings.CELERY_TIMEZONE,
    enable_utc=settings.CELERY_ENABLE_UTC,
    # Task routing và queues
    task_routes={
        "app.tasks.pdf_tasks.*": {"queue": "pdf_queue"},
        "app.tasks.embeddings_tasks.*": {"queue": "embeddings_queue"},
        "app.tasks.cv_tasks.*": {"queue": "cv_queue"},
<<<<<<< HEAD
        "app.tasks.slide_generation_tasks.*": {"queue": "slide_generation_queue"},
=======
        "app.tasks.guide_tasks.*": {"queue": "default"},
>>>>>>> 06dddb63
    },
    # Định nghĩa queues
    task_queues=(
        Queue("default", routing_key="default"),
        Queue("pdf_queue", routing_key="pdf_queue"),
        Queue("embeddings_queue", routing_key="embeddings_queue"),
        Queue("cv_queue", routing_key="cv_queue"),
        Queue("slide_generation_queue", routing_key="slide_generation_queue"),
    ),
    # Task execution settings - Đơn giản hóa để tránh lỗi
    task_acks_late=False,  # Đổi thành False để tránh lỗi
    worker_prefetch_multiplier=1,
    task_reject_on_worker_lost=False,  # Đổi thành False
    # Result settings
    result_expires=3600,  # 1 hour
    result_persistent=False,  # Đổi thành False để tránh lỗi
    # Task time limits
    task_soft_time_limit=1800,  # 30 minutes
    task_time_limit=2400,  # 40 minutes
    # Worker settings
    worker_max_tasks_per_child=1000,
    worker_disable_rate_limits=True,
    # Monitoring - Tắt để tránh lỗi
    worker_send_task_events=False,  # Đổi thành False
    task_send_sent_event=False,  # Đổi thành False
    # Include tasks - auto-discovery
    include=[
        "app.tasks.pdf_tasks",
        "app.tasks.embeddings_tasks",
        "app.tasks.cv_tasks",
        "app.tasks.lesson_plan_tasks",
        "app.tasks.smart_exam_tasks",
<<<<<<< HEAD
        "app.tasks.slide_generation_tasks",
=======
        "app.tasks.guide_tasks",
>>>>>>> 06dddb63
    ],
)

# Auto-discover tasks từ installed apps
celery_app.autodiscover_tasks(
    [
        "app.tasks",
    ]
)


# Task decorator với default settings
def task_with_retry(
    bind=True,
    autoretry_for=(Exception,),
    retry_kwargs={"max_retries": 3, "countdown": 60},
):
    """Decorator cho tasks với retry logic"""

    def decorator(func):
        return celery_app.task(
            bind=bind, autoretry_for=autoretry_for, retry_kwargs=retry_kwargs
        )(func)

    return decorator


# Health check task
@celery_app.task(name="app.tasks.health_check")
def health_check():
    """Health check task để test Celery worker"""
    return {
        "status": "healthy",
        "message": "Celery worker is running",
        "broker": settings.CELERY_BROKER_URL,
        "backend": settings.CELERY_RESULT_BACKEND,
    }


# Task để test connection
@celery_app.task(name="app.tasks.test_task")
def test_task(message: str = "Hello from Celery!"):
    """Simple test task"""
    return {
        "success": True,
        "message": message,
        "worker_info": {
            "broker": celery_app.conf.broker_url,
            "backend": celery_app.conf.result_backend,
        },
    }


if __name__ == "__main__":
    celery_app.start()<|MERGE_RESOLUTION|>--- conflicted
+++ resolved
@@ -43,11 +43,8 @@
         "app.tasks.pdf_tasks.*": {"queue": "pdf_queue"},
         "app.tasks.embeddings_tasks.*": {"queue": "embeddings_queue"},
         "app.tasks.cv_tasks.*": {"queue": "cv_queue"},
-<<<<<<< HEAD
         "app.tasks.slide_generation_tasks.*": {"queue": "slide_generation_queue"},
-=======
         "app.tasks.guide_tasks.*": {"queue": "default"},
->>>>>>> 06dddb63
     },
     # Định nghĩa queues
     task_queues=(
@@ -80,11 +77,8 @@
         "app.tasks.cv_tasks",
         "app.tasks.lesson_plan_tasks",
         "app.tasks.smart_exam_tasks",
-<<<<<<< HEAD
         "app.tasks.slide_generation_tasks",
-=======
         "app.tasks.guide_tasks",
->>>>>>> 06dddb63
     ],
 )
 
