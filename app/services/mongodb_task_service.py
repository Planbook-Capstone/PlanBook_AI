--- conflicted
+++ resolved
@@ -39,11 +39,8 @@
     GENERATE_LESSON_PLAN = "generate_lesson_plan"
     LESSON_PLAN_CONTENT_GENERATION = "lesson_plan_content_generation"
     SMART_EXAM_GENERATION = "smart_exam_generation"
-<<<<<<< HEAD
     SLIDE_GENERATION = "slide_generation"
-=======
     GUIDE_IMPORT = "guide_import"
->>>>>>> 06dddb63
 
 
 class MongoDBTaskService:
