--- conflicted
+++ resolved
@@ -161,13 +161,9 @@
         if message_type == "lesson_plan_request":
             await handle_lesson_plan_request(message_payload)
         elif message_type == "Tạo giáo án":
-<<<<<<< HEAD
             await handle_lesson_plan_content_generation_request(message_payload)
-=======
-            await handle_lesson_plan_content_generation_request(data)
         elif message_type == "Tạo Slide":
             await handle_slide_generation_request(data)
->>>>>>> 11b6a434
         elif message_type == "Tạo đề thi thông minh":
             await handle_smart_exam_generation_request(message_payload)
         elif message_type == "exam_generation_request":
